# Changelog

All notable changes to this project will be documented in this file.

The format is based on [Keep a Changelog](http://keepachangelog.com/en/1.0.0/)
and adheres to [Semantic Versioning](http://semver.org/spec/v2.0.0.html).

<<<<<<< HEAD
## [Unreleased]

### Fixed

- Fixed `DateStyle.Humanize`'s handling of time zones for dates that are yesterday, today, or tomorrow [[#1623](https://github.com/Shopify/quilt/pull/1623)]
=======
<!-- ## [Unreleased] -->

## [5.1.0] - 2020-09-15

### Fixed

- Fixed (updated) currencies list. [[#1632](https://github.com/Shopify/quilt/pull/1632)]
>>>>>>> 68fdd47b

## [5.0.0] - 2020-06-04

### Changed

- Adds future date formatting to `formatDate` for dates less than 1 week away and less than 1 year away [[#1438](https://github.com/Shopify/quilt/pull/1438)]

  Please see the [migration guide](./migration-guide.md) for more information.

## [4.0.0] - 2020-05-29

### Changed

- Updated `I18n#humanizeDate` to humanize today's date as `Today at {time}` [[#1459](https://github.com/Shopify/quilt/pull/1459)]

  Please see the [migration guide](./migration-guide.md) for more information.

### Fixed

- Fixed `DateStyle.Short` zero-padding days ([#1468](https://github.com/Shopify/quilt/pull/1468))

## [3.0.0] - 2020-04-23

### Changed

- Modified `I18n#humanizeDate` to humanize future dates, specifically `Tomorrow at {time}` [[#1391](https://github.com/Shopify/quilt/pull/1391)]

  Please see the [migration guide](./migration-guide.md) for more information.

## [2.6.0] - 2020-04-20

### Changed

- `jest.Matchers` type updated to match `@types/jest` version `25` [[#1239](https://github.com/Shopify/quilt/pull/1239)]

## [2.5.5] - 2020-04-13

### Fixed

- updated `memoizedNumberFormatter` to support all `Intl.NumberFormat` constructor inputs ([#1366](https://github.com/Shopify/quilt/pull/1366))

## [2.5.4] - 2020-04-09

### Added

- adding additional exports: `RegisterOptions`, `CurrencyFormatOptions`, `NumberFormatOptions`, `TranslateOptions`, `RootTranslateOptions`, `Replacements` ([#1365](https://github.com/Shopify/quilt/pull/1365))

### Fixed

- Updated `formatCurrency` to use `memoizedNumberFormatter` to eliminate memory leak ([#1310](https://github.com/Shopify/quilt/pull/1310))

## [2.5.3] - 2020-04-09

### Fixed

- Removed the unicode `RegExp` flag on `getCurrencySymbol` in order to support IE11 ([#1363](https://github.com/Shopify/quilt/pull/1363))

## [2.5.0] - 2020-04-02

### Added

- Add `defaultLocale` option to Babel plugin ([#1225](https://github.com/Shopify/quilt/pull/1225))
- Added `form: 'auto'` option to `formatCurrency`, to automatically select `short` or `explicit` based on `currency` and `defaultCurrency` ([#1350](https://github.com/Shopify/quilt/pull/1350))

## [2.4.1] - 2020-04-02

### Added

- Added korean eastern name formatter

## [2.4.0] - 2020-03-24

### Added

- Added `hasEasternNameOrderFormatter` method, to determine whether an Eastern name order formatter exists for the locale/language

## [2.3.10] - 2020-02-27

### Fixed

- Fixed memory leaks when server-side rendering for `Intl.DateTimeFormat.format()` and `Intl.NumberFormat.format()` ([#1287](https://github.com/Shopify/quilt/pull/1287))

- `formatCurrency` will now put the minus sign in front of the currency symbol when the amount is negative ([#1264](https://github.com/Shopify/quilt/pull/1264))

## [2.3.6] - 2020-02-04

### Fixed

- `MissingTranslationError` now uses the `normalizedId` which includes the `scope` ([#1258](https://github.com/Shopify/quilt/pull/1258))

## [2.3.4] - 2020-01-20

### Added

- Added `Gip` currency code value ([#1235](https://github.com/Shopify/quilt/pull/1235))

### Fixed

- Fixed `unformatNumber` for numbers using a period as the thousand separator ([#1215](https://github.com/Shopify/quilt/pull/1215))

## [2.3.0] - 2019-11-29

### Added

- Minor - added a `generateTranslationDictionaries` helper, and `mode=from-dictionary-index` option for the Babel plugin. This can be used to build many versions of an application, with each version containing a specific locale's translations directly within JavaScript ([#1197](https://github.com/Shopify/quilt/pull/1197/files))

## [2.2.0] - 2019-11-22

### Added

- Added a `generateTranslationIndexes` helper, and `mode=from-generated-index` option for the Babel plugin. This can be used to resolve unwanted cache hits when adding new translation files ([#1188](https://github.com/Shopify/quilt/pull/1188))

## [2.1.8] - 2019-11-15

### Fixed

- `translationKeyExists` on i18n works as expected with onError handler ([#1162](https://github.com/Shopify/quilt/pull/1162))

## [2.1.7] - 2019-11-12

### Added

- Added locale to be part of `MissingTranslationError` ([#1178](https://github.com/Shopify/quilt/pull/1178))

## [2.1.0] - 2019-10-07

### Added

- Added `memoizedPluralRules` utility function ([#1065](https://github.com/Shopify/quilt/pull/1065)
- Added `memoizedNumberFormatter` utility function ([#1065](https://github.com/Shopify/quilt/pull/1065)

### Changed

- Removed leading zero from hours of time output by `I18n#humanizeDate` method ([#1093](https://github.com/Shopify/quilt/pull/1093))

### Fixed

- Removed creation of `Intl.PluralRules` object from `I18n` constructor which caused backwards incompatibility for any platforms needing a polyfill for `Intl.Plualrules` support ([#1065](https://github.com/Shopify/quilt/pull/1065)

## [2.0.2] - 2019-09-27

### Added

- Added displayName to `withI18n` decorator to help with debugging ([#1048](https://github.com/Shopify/quilt/pull/1048))

## [2.0.1] - 2019-09-25

### Changed

- Fixed babel plugin incompatiblity with jest code coverage

## [2.0.0] - 2019-09-19

### Changed

- Modified translation keys used by `I18n#humanizeDate` method ([#1011](https://github.com/Shopify/quilt/pull/1011)).

  Please see the [migration guide](./migration-guide.md) for more information.

## [1.10.0] - 2019-09-18

### Added

- Added `ordinal` method to I18n class to translate ordinal numbers ([#1003](https://github.com/Shopify/quilt/pull/1003))

  Consumers will need to add the following translation keys for proper ordinal translation. _Note: values are English examples._

  ```json
  {
    "ordinal": {
      "one": "{number}st",
      "two": "{number}nd",
      "few": "{number}rd",
      "other": "{number}th"
    }
  }
  ```

## [1.9.2] - 2019-09-17

### Changed

- Replaced `@shopify/javascript-utilities/dates` functions with those from `@shopify/dates`.
- Removed `@shopify/javascript-utilities/dates` dependency.

### Fixed

- Fixed translation of weekday in `humanizeDate` for dates less than one week old.

## [1.9.1] - 2019-09-13

### Changed

- Updated to `@shopify/dates@^0.2.0`

## [1.9.0] - 2019-09-12

- Added support for pluralization to `getTranslationTree` ([#988](https://github.com/Shopify/quilt/pull/988))

## [1.8.3] - 2019-09-03

- Added `form:` option (one of `short` | `explicit`) to `formatCurrency()` ([#916](https://github.com/Shopify/quilt/pull/916))

## [1.7.0] - 2019-09-03

### Added

- Added `formatName` method to I18n class to format a first name and/or last name based on the locale used. ([#834](https://github.com/Shopify/quilt/pull/834))

## [1.6.0] - 2019-08-23

### Added

- Added an optional replacements argument to `getTranslationTree` ([#874](https://github.com/Shopify/quilt/pull/874))

## [1.5.1] - 2019-08-07

### Fixed

- Fixed an issue where async translations would sometimes not be shown on the initial mount of a component ([#824](https://github.com/Shopify/quilt/pull/824))

## [1.5.0] - 2019-07-02

### Added

- Added `loading` property to I18n class. This helps to determine loading states when retrieving translations async on apps that are rendered client-side.

## [1.4.0] - 2019-06-27

### Added

- Added `translationKeyExists` method for checking dynamic keys ([#766](https://github.com/Shopify/quilt/pull/766))

## [1.2.7] - 2019-06-12

### Fixed

- Added missing dependency for memoize function ([#746](https://github.com/Shopify/quilt/pull/746))

## [1.2.6] - 2019-06-05

### Changed

- The Babel plugin now fails when multiple components in a single file attempt to import translations, as this can cause build issues in Webpack ([#734](https://github.com/Shopify/quilt/pull/734))
- The Babel plugin now does not attempt to load asynchronous translations for locales do not have dedicated translation files ([#738](https://github.com/Shopify/quilt/pull/738))

## [1.2.5] - 2019-05-31

### Fixed

- Fixes transpilation for `babel-preset-typescript` when the last import pulls in only type definitions ([#699](https://github.com/Shopify/quilt/pull/699))

## [1.2.3] - 2019-05-09

### Fixed

- Now exports formerly missing typings for `TranslationDictionary` ([#693](https://github.com/Shopify/quilt/pull/693))

## [1.2.0] - 2019-04-26

### Added

- Added `getTranslationTree` to get the translation tree from a key ([#645](https://github.com/Shopify/quilt/pull/645))

## [1.1.3] - 2019-04-17

### Fixed

- Fixed a number of performance issues with resolving asynchronous translations ([#659](https://github.com/Shopify/quilt/pull/659))

## [1.1.1] - 2019-04-12

### Changed

- `Weekdays` renamed to `Weekday` as part of `shopify/typescript/prefer-singular-enums` eslint rule ([#648](https://github.com/Shopify/quilt/pull/648))

## [1.1.0] - 2019-04-09

### Added

- Added a `useSimpleI18n` hook for performantly sharing an i18n instance within a React subtree ([#639](https://github.com/Shopify/quilt/pull/639))

### Fixed

- Improved the typing of `withI18n` to no longer mark the `i18n` prop as required ([#639](https://github.com/Shopify/quilt/pull/639))

## [1.0.0] - 2019-04-08

This library now requires React 16.8.

### Added

- Added a `useI18n` hook as the new first-class API ([#547](https://github.com/Shopify/quilt/pull/547))

### Changed

- Refactored the way parent/ child translations were stored, which should slightly improve performance ([#547](https://github.com/Shopify/quilt/pull/547))

## [0.11.9] - 2019-03-29

### Fixed

- Fixed an issue where the Babel plugin would return `Module` objects instead of the actual translation dictionaries [#618](https://github.com/Shopify/quilt/pull/618)

## [0.11.7] - 2019-03-27

### Changed

- Memoize `Intl.DateTimeFormat` and `Intl.NumberFormat` [#596](https://github.com/Shopify/quilt/pull/596)

## [0.11.5] - 2019-03-22

### Added

- Expose `currencyDecimalPlaces` and `DEFAULT_DECIMAL_PLACES` [#590](https://github.com/Shopify/quilt/pull/590)

## [0.11.3] - 2019-03-19

### Fixed

- Support unexpected usage of decimal symbols in `I18n#unformatCurrency` [#577](https://github.com/Shopify/quilt/pull/577)

## [0.11.1] - 2019-03-08

### Fixed

- Reverted a change that caused `I18n#getCurrencySymbol` to sometimes return an empty string

## [0.11.0] - 2019-03-07

### Added

- Added an optional `onError` field to the options for `I18nManager`, which controls how descendant `I18n` objects will respond to some types of recoverable errors [#550](https://github.com/Shopify/quilt/pull/550)

### Fixed

- Fixed an issue where `I18n` instances would be created with two copies of each translation dictionary when the locale was equal to the fallback locale [#553](https://github.com/Shopify/quilt/pull/553)

## [0.10.2] - 2019-02-13

### Fixed

- Babel plugin now correctly works without `filenameRelative` being passed via `opts`.

## [0.10.0] - 2019-02-11

### Added

- Babel plugin was added to auto-generate the arguments for `withI18n` when an adjacent `translations` folder exists [#505](https://github.com/Shopify/quilt/pull/505)

## [0.9.1] - 2019-02-06

### Changed

- `MissingTranslationError` now prints the missing translation as part of the message [#497](https://github.com/shopify/quilt/pull/497)

### Fixed

- Async translations that do not resolve to a translation dictionary are now serialized correctly [#494](https://github.com/shopify/quilt/pull/494)
- Multiple instances of the same component now reuse an inflight promise for translations [#498](https://github.com/Shopify/quilt/pull/498)

## [0.9.0] - 2019-02-04

### Changed

- Upgraded to the latest version of `react-effect`. This version has some breaking changes, but this does not actually change any API in `react-i18n`. [#477](https://github.com/Shopify/quilt/pull/477)

## [0.8.0] - 2019-01-30

### Added

- Add `unformatCurrency` utility to return the normalized value of formatted currency [#486](https://github.com/Shopify/quilt/pull/486)

## [0.7.4] - 2019-01-21

### Added

- `CurrencyCode` enum types [#473](https://github.com/Shopify/quilt/pull/473)

## [0.7.3] - 2019-01-21

### Added

- Format count when handling pluralized translation [#447](https://github.com/Shopify/quilt/pull/447)

## [0.7.2]

- Start of Changelog<|MERGE_RESOLUTION|>--- conflicted
+++ resolved
@@ -5,21 +5,17 @@
 The format is based on [Keep a Changelog](http://keepachangelog.com/en/1.0.0/)
 and adheres to [Semantic Versioning](http://semver.org/spec/v2.0.0.html).
 
-<<<<<<< HEAD
-## [Unreleased]
+<!-- ## [Unreleased] -->
 
 ### Fixed
 
 - Fixed `DateStyle.Humanize`'s handling of time zones for dates that are yesterday, today, or tomorrow [[#1623](https://github.com/Shopify/quilt/pull/1623)]
-=======
-<!-- ## [Unreleased] -->
 
 ## [5.1.0] - 2020-09-15
 
 ### Fixed
 
 - Fixed (updated) currencies list. [[#1632](https://github.com/Shopify/quilt/pull/1632)]
->>>>>>> 68fdd47b
 
 ## [5.0.0] - 2020-06-04
 
