# Changelog

All notable changes to this project will be documented in this file.

The format is based on [Keep a Changelog](http://keepachangelog.com/en/1.0.0/).

---

## [Unreleased]

<<<<<<< HEAD
- Added `formatCurrencyShort()` and `formatCurrencyExplicit()` to `I18n` ([#916](https://github.com/Shopify/quilt/pull/916))
=======
## [1.7.0] - 2019-09-03

### Added

- Added `formatName` method to I18n class to format a first name and/or last name based on the locale used. ([#834](https://github.com/Shopify/quilt/pull/834))
>>>>>>> 36be4f8c

## [1.6.0] - 2019-08-23

### Added

- Added an optional replacements argument to `getTranslationTree` ([#874](https://github.com/Shopify/quilt/pull/874))

## [1.5.1] - 2019-08-07

### Fixed

- Fixed an issue where async translations would sometimes not be shown on the initial mount of a component ([#824](https://github.com/Shopify/quilt/pull/824))

## [1.5.0] - 2019-07-02

### Added

- Added `loading` property to I18n class. This helps to determine loading states when retrieving translations async on apps that are rendered client-side.

## [1.4.0] - 2019-06-27

### Added

- Added `translationKeyExists` method for checking dynamic keys ([#766](https://github.com/Shopify/quilt/pull/766))

## [1.2.7] - 2019-06-12

### Fixed

- Added missing dependency for memoize function ([#746](https://github.com/Shopify/quilt/pull/746))

## [1.2.6] - 2019-06-05

### Changed

- The Babel plugin now fails when multiple components in a single file attempt to import translations, as this can cause build issues in Webpack ([#734](https://github.com/Shopify/quilt/pull/734))
- The Babel plugin now does not attempt to load asynchronous translations for locales do not have dedicated translation files ([#738](https://github.com/Shopify/quilt/pull/738))

## [1.2.5] - 2019-05-31

### Fixed

- Fixes transpilation for `babel-preset-typescript` when the last import pulls in only type definitions ([#699](https://github.com/Shopify/quilt/pull/699))

## [1.2.3] - 2019-05-09

### Fixed

- Now exports formerly missing typings for `TranslationDictionary` ([#693](https://github.com/Shopify/quilt/pull/693))

## [1.2.0] - 2019-04-26

### Added

- Added `getTranslationTree` to get the translation tree from a key ([#645](https://github.com/Shopify/quilt/pull/645))

## [1.1.3] - 2019-04-17

### Fixed

- Fixed a number of performance issues with resolving asynchronous translations ([#659](https://github.com/Shopify/quilt/pull/659))

## [1.1.1] - 2019-04-12

### Changed

- `Weekdays` renamed to `Weekday` as part of `shopify/typescript/prefer-singular-enums` eslint rule ([#648](https://github.com/Shopify/quilt/pull/648))

## [1.1.0] - 2019-04-09

### Added

- Added a `useSimpleI18n` hook for performantly sharing an i18n instance within a React subtree ([#639](https://github.com/Shopify/quilt/pull/639))

### Fixed

- Improved the typing of `withI18n` to no longer mark the `i18n` prop as required ([#639](https://github.com/Shopify/quilt/pull/639))

## [1.0.0] - 2019-04-08

This library now requires React 16.8.

### Added

- Added a `useI18n` hook as the new first-class API ([#547](https://github.com/Shopify/quilt/pull/547))

### Changed

- Refactored the way parent/ child translations were stored, which should slightly improve performance ([#547](https://github.com/Shopify/quilt/pull/547))

## [0.11.9] - 2019-03-29

### Fixed

- Fixed an issue where the Babel plugin would return `Module` objects instead of the actual translation dictionaries [#618](https://github.com/Shopify/quilt/pull/618)

## [0.11.7] - 2019-03-27

### Changed

- Memoize `Intl.DateTimeFormat` and `Intl.NumberFormat` [#596](https://github.com/Shopify/quilt/pull/596)

## [0.11.5] - 2019-03-22

### Added

- Expose `currencyDecimalPlaces` and `DEFAULT_DECIMAL_PLACES` [#590](https://github.com/Shopify/quilt/pull/590)

## [0.11.3] - 2019-03-19

### Fixed

- Support unexpected usage of decimal symbols in `I18n#unformatCurrency` [#577](https://github.com/Shopify/quilt/pull/577)

## [0.11.1] - 2019-03-08

### Fixed

- Reverted a change that caused `I18n#getCurrencySymbol` to sometimes return an empty string

## [0.11.0] - 2019-03-07

### Added

- Added an optional `onError` field to the options for `I18nManager`, which controls how descendant `I18n` objects will respond to some types of recoverable errors [#550](https://github.com/Shopify/quilt/pull/550)

### Fixed

- Fixed an issue where `I18n` instances would be created with two copies of each translation dictionary when the locale was equal to the fallback locale [#553](https://github.com/Shopify/quilt/pull/553)

## [0.10.2] - 2019-02-13

### Fixed

- Babel plugin now correctly works without `filenameRelative` being passed via `opts`.

## [0.10.0] - 2019-02-11

### Added

- Babel plugin was added to auto-generate the arguments for `withI18n` when an adjacent `translations` folder exists [#505](https://github.com/Shopify/quilt/pull/505)

## [0.9.1] - 2019-02-06

### Changed

- `MissingTranslationError` now prints the missing translation as part of the message [#497](https://github.com/shopify/quilt/pull/497)

### Fixed

- Async translations that do not resolve to a translation dictionary are now serialized correctly [#494](https://github.com/shopify/quilt/pull/494)
- Multiple instances of the same component now reuse an inflight promise for translations [#498](https://github.com/Shopify/quilt/pull/498)

## [0.9.0] - 2019-02-04

### Changed

- Upgraded to the latest version of `react-effect`. This version has some breaking changes, but this does not actually change any API in `react-i18n`. [#477](https://github.com/Shopify/quilt/pull/477)

## [0.8.0] - 2019-01-30

### Added

- Add `unformatCurrency` utility to return the normalized value of formatted currency [#486](https://github.com/Shopify/quilt/pull/486)

## [0.7.4] - 2019-01-21

### Added

- `CurrencyCode` enum types [#473](https://github.com/Shopify/quilt/pull/473)

## [0.7.3] - 2019-01-21

### Added

- Format count when handling pluralized translation [#447](https://github.com/Shopify/quilt/pull/447)

## [0.7.2]

- Start of Changelog<|MERGE_RESOLUTION|>--- conflicted
+++ resolved
@@ -8,15 +8,13 @@
 
 ## [Unreleased]
 
-<<<<<<< HEAD
 - Added `formatCurrencyShort()` and `formatCurrencyExplicit()` to `I18n` ([#916](https://github.com/Shopify/quilt/pull/916))
-=======
+
 ## [1.7.0] - 2019-09-03
 
 ### Added
 
 - Added `formatName` method to I18n class to format a first name and/or last name based on the locale used. ([#834](https://github.com/Shopify/quilt/pull/834))
->>>>>>> 36be4f8c
 
 ## [1.6.0] - 2019-08-23
 
